[package]
name = "libium"
version = "1.1.0"
edition = "2021"
authors = ["theRookieCoder <ileshkt@gmail.com>"]
description = "Libium is the backend of Ferium. It helps manage Minecraft mods from Modrinth, CurseForge, and Github Releases"
repository = "https://github.com/theRookieCoder/libium"
readme = "README.md"
license = "MPL-2.0"
keywords = [
	"minecraft",
	"mod-manager",
	"modrinth",
	"curseforge",
	"github-releases"
]

[features]
gui = ["rfd"]

[dependencies]
reqwest = { version = "0", default-features = false, features = ["rustls-tls", "json"] }
serde = { version = "1", features = ["derive"] }
clap = { version = "3", features = ["derive"] }
tokio = { version = "1", features = ["fs"] }
lazy_static = "1"
serde_json = "1"
semver = "1"
home = "0"
<<<<<<< HEAD
rfd = { version = "0", optional = true }
dialoguer = "0"

[dev-dependencies]
tokio = { version = "1", features = ["macros", "rt-multi-thread"] }
=======
rfd = "0"
>>>>>>> a0afd8a6
<|MERGE_RESOLUTION|>--- conflicted
+++ resolved
@@ -23,16 +23,12 @@
 serde = { version = "1", features = ["derive"] }
 clap = { version = "3", features = ["derive"] }
 tokio = { version = "1", features = ["fs"] }
+rfd = { version = "0", optional = true }
 lazy_static = "1"
 serde_json = "1"
+dialoguer = "0"
 semver = "1"
 home = "0"
-<<<<<<< HEAD
-rfd = { version = "0", optional = true }
-dialoguer = "0"
 
 [dev-dependencies]
-tokio = { version = "1", features = ["macros", "rt-multi-thread"] }
-=======
-rfd = "0"
->>>>>>> a0afd8a6
+tokio = { version = "1", features = ["macros", "rt-multi-thread"] }